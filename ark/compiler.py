--- conflicted
+++ resolved
@@ -208,16 +208,12 @@
         self._node_to_state_var = {}
         self._ode_fn_io_names = []
         self._switch_mapping = {}
-<<<<<<< HEAD
-        self._namespace = {"np": np, "scipy": scipy, "scipy.integrate": integrate}
-=======
         self._namespace = {
             "np": np,
             "scipy": scipy,
             "scipy.integrate": integrate,
             "jnp": jnp,
         }
->>>>>>> 8f449fa4
         self._prog_ast = None
         self._ode_term_ast = None
         self._gen_rule_dict = {}
