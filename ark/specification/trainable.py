"""Handle trainable attributes."""

from typing import Optional

import jax.numpy as jnp
from jaxtyping import Array


class Trainable:
    """Trainable attribute.

    Attributes:
        idx: The index in the args array.
        (A temporary solution to allow shared weight)
    """

    def __init__(self, idx: int, init_val=None) -> None:
        self.idx = idx
        self._init_val = init_val

    def __str__(self) -> str:
        return "Trainable"

    @property
    def init_val(self):
        if isinstance(self._init_val, (int, float)):
            return self._init_val

        elif isinstance(self._init_val, list):
            return jnp.array(self._init_val)

        elif isinstance(self._init_val, jnp.ndarray):
            return self._init_val

        else:
            raise ValueError(f"Unknown type of init_val: {type(self._init_val)}")

    @init_val.setter
    def init_val(self, val):
        self._init_val = val


class TrainableMgr:
    """Manage indexing and mapping the trainable parameters."""

    def __init__(self) -> None:
        self._analog: list[Trainable] = []
        self._digital: list[Trainable] = []

    def reset(self) -> None:
        """Reset the trainable parameters."""
        self._analog = []
        self._digital = []

    def new_analog(self, init_val=None) -> Trainable:
        """Add a trainable analog parameter."""
        return self._new_trainable(self.analog, init_val)

    def new_digital(self, init_val=None) -> Trainable:
        """Add a trainable digital parameter."""
        return self._new_trainable(self.digital, init_val)

    @property
    def digital(self) -> list[Trainable]:
        """Get the list of digital trainable parameters."""
        return self._digital

    @property
    def analog(self) -> list[Trainable]:
        """Get the list of analog trainable parameters."""
        return self._analog

    def _new_trainable(self, param_list: str, init_val=None) -> Trainable:
        """Add a trainable parameter."""
        trainable = Trainable(len(param_list), init_val=init_val)
        param_list.append(trainable)
        return trainable

<<<<<<< HEAD
    def get_initial_vals(self, datatype: str) -> Array | list:
        """Get the initial values of all trainable parameters."""
=======
    def get_initial_vals(self, datatype: Optional[str] = None):
        """Get the initial values of all trainable parameters.

        Args:
            datatype: The type of the trainable parameters.
            `analog` for analog parameters, `digital` for digital parameters.
            If None, return the initial values of both analog and digital parameters.

        Returns:
            The initial values of the specified trainable parameters.
        """
>>>>>>> 4e69804f
        if datatype == "analog":
            return jnp.array([trainable.init_val for trainable in self.analog])
        elif datatype == "digital":
            return [trainable.init_val for trainable in self.digital]
        elif datatype is None:
            return (self.get_initial_vals("analog"), self.get_initial_vals("digital"))
        else:
            raise ValueError(f"Unknown datatype: {datatype}")

    def set_initial_vals(self, datatype: str, vals: Array | list):
        """Set the initial values of all trainable parameters.
        If the datatype is digital, vals should be a list.
        If the datatype is analog, vals should be a jnp array.
        """
        if datatype == "analog":
            assert isinstance(
                vals, jnp.ndarray
            ), "Inital values of analog attributes should be a jnp array."
            for trainable, val in zip(self.analog, vals):
                trainable.init_val = val
        elif datatype == "digital":
            assert isinstance(
                vals, list
            ), "Inital values of digital attributes should be a list."
            for trainable, val in zip(self.digital, vals):
                trainable.init_val = val
        else:
            raise ValueError(f"Unknown datatype: {datatype}")<|MERGE_RESOLUTION|>--- conflicted
+++ resolved
@@ -76,10 +76,6 @@
         param_list.append(trainable)
         return trainable
 
-<<<<<<< HEAD
-    def get_initial_vals(self, datatype: str) -> Array | list:
-        """Get the initial values of all trainable parameters."""
-=======
     def get_initial_vals(self, datatype: Optional[str] = None):
         """Get the initial values of all trainable parameters.
 
@@ -91,7 +87,6 @@
         Returns:
             The initial values of the specified trainable parameters.
         """
->>>>>>> 4e69804f
         if datatype == "analog":
             return jnp.array([trainable.init_val for trainable in self.analog])
         elif datatype == "digital":
