"""
Example: Coupled Oscillator Network
[1] https://www.nature.com/articles/s41598-019-49699-5
[2] https://ieeexplore.ieee.org/document/9531734

Issue: Can't reproduce the results in [1] and [2]. The solutions are not
100% correct even in the very simple 4 nodes cases. Some reasons:
1. I fail to find some parameters, i.e., A0 in [1] and noise current in [2]
2. It turns outh transient noise is somewhat necessary to explore the search
   space as described in [2]. However, transient noise is not well supported
   in python simulation. I tried some toy examples and it doesn't seem to work
   either.

Taking a step back, showing the distortion of the sine function in [2] can
affect the results for now. Weirdly enough, the results get better with disctortion

Parameters:
F_1, T_1, TAU are from [1]. I can't find the value of A0 in the paper.
The value is hand-tuned to make the oscillator to settle within 5 cycles.

F_2, T_2 are from [2].

NOIS_STD is the standard deviation of the noise current.
The value is set quite arbitrarily.

N_TRIAL is the number of trials to run the simulation.
ATOL, RTOL are the absolute and relative tolerance to determine whether the oscillators
sync up successfully. The tolerance will affect whether we consider a problem is solved or not.
For example, setting the coupling to have higher offset will make the synchronization imperfect.
If the tolerance is high, the problem will be considered solved even though you can see small phase
difference in the plot.

Some observations:
1.  The system is sensitive to parameters. Can't find the good params for Osc1.
    It is no better than random guess now if compare
        python examples/con.py --baseline
        with
        python examples/con.py --osc_type 1
    Therefore, we focus on Osc2 for now.
2.  The system is quite resilient to random scaling of coupling sine functions.
    It even solves slightly more problems than nominal cases.
    E.g., compare
        python examples/con.py
        with
        python examples/con.py --scale_rstd 0.1
    It's not universally better though. For example, there are cases that solved by
    the nominal system but not by the scaled one.
3.  Offset could cause a problem in synchronization. For example, if run
        python examples/con.py --offset_rstd 0.1
    The synchronization success rate drops significantly (92.3% -> 5.1%)
    However, the offset mismatch helps get out of local minimum if we allow slightly
    tolerance in the definition of "synchronized". For example, if we initialize the
    states in local minimum, the nominal system and scaled system won't get out of it.
    E.g., run
        python examples/con.py --initialize 1
        python examples/con.py --initialize 1 --scale_rstd 0.1
        The phase stuck at the initial value and not solving the problem.
        (add -p to plot the phase for visualization)
    However, with offset mismatch, the system can get out of the local minimum sometimes.
    E.g., run
        python examples/con.py --initialize 1 --offset_rstd 0.1
    can have a better correct rate (1% -> 10.9%).
    If we further increase the synchronization tolerance, it would solve more.
    E.g., run
        python examples/con.py --initialize 1 --offset_rstd 0.1 --atol 0.1 --rtol 0.1
    The correct rate becomes 61%.
"""

from types import FunctionType
from argparse import ArgumentParser
from itertools import product
import numpy as np
from tqdm import tqdm
import matplotlib.pyplot as plt
import matplotlib as mpl
from ark.compiler import ArkCompiler
from ark.rewrite import RewriteGen
# from ark.solver import SMTSolver
# from ark.validator import ArkValidator
from ark.specification.attribute_def import AttrDef, AttrDefMismatch
from ark.specification.specification import CDGSpec
from ark.cdg.cdg import CDG
from ark.specification.cdg_types import NodeType, EdgeType
from ark.specification.production_rule import ProdRule
from ark.specification.rule_keyword import SRC, DST, SELF, EDGE, VAR, TIME, RuleKeyword
from ark.specification.range import Range

# visualization scripts
from ark.cdg.cdg_lang import CDGLang
import ark.visualize.latex_gen as latexlib
import ark.visualize.latex_gen_upd as latexlibnew
import ark.visualize.graphviz_gen as graphvizlib

parser = ArgumentParser()
parser.add_argument('--osc_type', type=int, default=2)
parser.add_argument('--baseline', action='store_true')
parser.add_argument('-p', '--plot', action='store_true')
parser.add_argument('-n', '--n_trial', type=int, default=1000)
parser.add_argument('--n_cycle', type=int, default=5, help='Number of cycles to run the simulation')
parser.add_argument('--atol', type=float, default=1e-2)
parser.add_argument('--rtol', type=float, default=1e-2)
parser.add_argument('--noise', type=bool, default=False)
parser.add_argument('--offset_rstd', type=float, default=None,
                    help='Standard deviation of the offset relative to the sine function. \
                          The disctibution is N(0, offset_rstd * 2 * F_2) \
                          The 2 * F_2 term is to make the mismatch same order as scale_rstd.')
parser.add_argument('--scale_rstd', type=float, default=None,
                    help='Standard deviation of the scaling relative to the coupling function. \
                          The disctibution is N(1, scale_rstd) * coupling_fn.')
parser.add_argument('--initialize', type=float, default=None)
parser.add_argument('--w_n_bits', type=int, default=1, help='Number of bits for cut weights')
sim_args = parser.parse_args()

F_1 = 50e3
T_1 = 1 / F_1
A0, TAU =  2 * F_1, 5 * T_1

F_2 = 795.8e6
T_2 = 1 / F_2

NOIS_STD = 100

SIM_DISTORTED = False

OSC_TYPE = sim_args.osc_type
BASELINE = sim_args.baseline
N_CYCLE = sim_args.n_cycle
PLOT = sim_args.plot
N_TIRAL = sim_args.n_trial
ATOL, RTOL = sim_args.atol, sim_args.rtol
NOISE = sim_args.noise
OFFSET_RSTD = sim_args.offset_rstd
SCALE_RSTD = sim_args.scale_rstd
INITIALIZE = sim_args.initialize
W_N_BITS = sim_args.w_n_bits

if OSC_TYPE == 1 and (OFFSET_RSTD or SCALE_RSTD):
    raise ValueError('Osc1 does not support OFFSET or SCALE')

obc_lang = CDGLang("obc")

<<<<<<< HEAD
Osc = NodeType(name='Osc', order=1, attr_def=[AttrDef('lock_fn', attr_type=FunctionType, nargs=1),
                                               AttrDef('osc_fn', attr_type=FunctionType, nargs=1)])
                                            #    AttrDef('noise_fn', attr_type=FunctionType)])
Coupling = EdgeType(name='Cpl', attr_def=[AttrDef('k', attr_type=float, attr_range=Range(min=-8, max=8))])
=======
# Phase of an oscillator:
# lock_fn: injection locking, e.g., omeag_s sin (2 phi)
# osc_fn: coupling, e.g., omega_c sin (phi_i - phi_j)
Osc = NodeType(name='Osc', order=1, attr_def=[AttrDef('lock_fn', attr_type=FunctionType),
                                               AttrDef('osc_fn', attr_type=FunctionType),
                                               AttrDef('noise_fn', attr_type=FunctionType)])

# k: coupling strength
Coupling = EdgeType(name='Coupling', attr_def=[AttrDef('k', attr_type=float)])
>>>>>>> 83003ca9

Osc1 = NodeType(name='Osc1', base=Osc)
Osc2 = NodeType(name='Osc2', base=Osc)

Osc_vis = NodeType(name='Osc', order=1)

obc_lang.add_types(Osc_vis,Coupling)
latexlib.type_spec_to_latex(obc_lang)

Coupling_distorted = None
if OFFSET_RSTD and SCALE_RSTD:
    offset_std = OFFSET_RSTD * 2 * F_2
    Coupling_distorted = EdgeType(name='Coupling_distorted', base=Coupling,
                                  attr_def=[AttrDefMismatch('offset', attr_type=float,
                                                            std=offset_std),
                                            AttrDefMismatch('scale', attr_type=float,
                                                            rstd=SCALE_RSTD)])
elif OFFSET_RSTD:
    offset_std = OFFSET_RSTD * 2 * F_2
    offset_std_norm = OFFSET_RSTD * 2 * F_2 / (1.2 * F_2)
    Coupling_distorted = EdgeType(name='Cpl_ofs', base=Coupling,
                                  attr_def=[AttrDefMismatch('offset', attr_type=float,
                                                            std=offset_std_norm, attr_range=Range(exact=0))])
                                            # AttrDef('scale', attr_type=float)])
elif SCALE_RSTD:
    Coupling_distorted = EdgeType(name='Coupling_distorted', base=Coupling,
                                  attr_def=[AttrDef('offset', attr_type=float),
                                            AttrDefMismatch('scale', attr_type=float,
                                                            rstd=SCALE_RSTD)])
                                                        
if not Coupling_distorted is None:
    hw_obc_lang = CDGLang("ofs-obc", inherits=obc_lang)
    hw_obc_lang.add_types(Coupling_distorted)
    latexlib.type_spec_to_latex(hw_obc_lang)



def locking_fn_1(t, x, a0, tau):
    """Injection locking function from [1]"""
    return a0 * (1 - np.exp(-t / tau)) * np.sin(2 * x)

def locking_fn_2(x):
    """Injection locking function from [2]
    Modify the leading coefficient to 1.2 has a better outcome
    """
    return 1.2 * 795.8e6 * np.sin(2 * np.pi * x)

def coupling_fn_1(x):
    """Coupling function from [1]"""
    return np.sin(x)

def coupling_fn_2(x):
    """Coupling function from [2]"""
    return 2 * 795.8e6 * np.sin(np.pi * x)

def normal_noise(std):
    """Normal noise"""
    return np.random.normal(0, std)

def zero_noise(_):
    """Zero noise"""
    return 0

r_cp_src = ProdRule(Coupling, Osc, Osc, SRC, - EDGE.k * SRC.osc_fn(VAR(SRC) - VAR(DST)))
r_cp_dst = ProdRule(Coupling, Osc, Osc, DST, - EDGE.k * DST.osc_fn(VAR(DST) - VAR(SRC)))
r_lock = ProdRule(Coupling, Osc, Osc, SELF, - SRC.lock_fn(VAR(SRC)))

SIN = RuleKeyword('sin')
SIN2 = RuleKeyword('sin2')

# placeholder to reduce manual work a bit
r_cp_src_vis = ProdRule(Coupling, Osc_vis, Osc_vis, SRC, - EDGE.k * SIN.x * (VAR(SRC) - VAR(DST)))
r_cp_dst_vis = ProdRule(Coupling, Osc_vis, Osc_vis, DST, - EDGE.k * SIN.x * (VAR(DST) - VAR(SRC)))
r_lock_vis = ProdRule(Coupling, Osc_vis, Osc_vis, SELF, - SIN2.x * (VAR(SRC)))

r_lock_1 = ProdRule(Coupling, Osc1, Osc1, SELF,
                    - SRC.lock_fn(TIME, VAR(SRC), A0, TAU) - SRC.noise_fn(NOIS_STD))
r_lock_2 = ProdRule(Coupling, Osc2, Osc2, SELF,
                    - SRC.lock_fn(VAR(SRC)))
                    # - SRC.lock_fn(VAR(SRC)) - SRC.noise_fn(NOIS_STD))
obc_lang.add_production_rules(r_cp_src_vis,r_cp_dst_vis, r_lock_vis)

cdg_types = [Osc, Coupling, Osc1, Osc2]
production_rules = [r_cp_src, r_cp_dst, r_lock_1, r_lock_2]
help_fn = [locking_fn_1, locking_fn_2, coupling_fn_1, coupling_fn_2, normal_noise, zero_noise]

if Coupling_distorted:
    SIM_DISTORTED = True
    r_cp_src_distorted = ProdRule(Coupling_distorted, Osc2, Osc2, SRC,
                              - EDGE.k * (EDGE.scale * SRC.osc_fn(VAR(SRC) - VAR(DST)) \
                                           + EDGE.offset))
    r_cp_dst_distorted = ProdRule(Coupling_distorted, Osc2, Osc2, DST,
                              - EDGE.k * (EDGE.scale * SRC.osc_fn(VAR(DST) - VAR(SRC)) \
                                          + EDGE.offset))
    production_rules += [r_cp_src_distorted, r_cp_dst_distorted]

    r_cp_src_distorted_vis = ProdRule(Coupling_distorted, Osc, Osc, SRC,
                              - EDGE.k * (SIN.x * (VAR(SRC) - VAR(DST)) \
                                           + EDGE.offset))
    r_cp_dst_distorted_vis = ProdRule(Coupling_distorted, Osc, Osc, DST,
                              - EDGE.k * (SIN.x * (VAR(DST) - VAR(SRC)) \
                                          + EDGE.offset))
    hw_obc_lang.add_production_rules(r_cp_src_distorted_vis, r_cp_dst_distorted_vis)


latexlib.production_rules_to_latex(obc_lang)
latexlibnew.language_to_latex(obc_lang)
if not Coupling_distorted is None:
    latexlib.production_rules_to_latex(hw_obc_lang)
    latexlibnew.language_to_latex(hw_obc_lang)


def create_max_cut_con(connection_mat, osc_nt: NodeType, cp_et: EdgeType, noise_fn: FunctionType):
    """Create a CDG of con for solving MAXCUT of the graph described by connection_mat"""
    if osc_nt == Osc1:
        locking_fn = locking_fn_1
        cp_fn = coupling_fn_1
    elif osc_nt == Osc2:
        locking_fn = locking_fn_2
        cp_fn = coupling_fn_2
    nodes = [osc_nt(lock_fn=locking_fn, osc_fn=cp_fn, noise_fn=noise_fn) for _ in range(4)]
    if cp_et == Coupling:
        args = {'k': -1.0}
    elif cp_et == Coupling_distorted:
        args = {'k': -1.0, 'offset': 0.0, 'scale': 1.0}

    graph = CDG()
    for i, row in enumerate(connection_mat):
        for j, val in enumerate(row):
            if val:
                args['k'] = float(-val)
                graph.connect(cp_et(**args), nodes[i], nodes[j])
    for i in range(4):
        graph.connect(Coupling(k=1.0), nodes[i], nodes[i])

    return nodes, graph

def calc_cut_size(connection_mat, cut):
    """Calculate the cut size of a cut"""
    cut_val = 0
    for i, ass0 in enumerate(cut):
        for j, ass1 in enumerate(cut[i+1:]):
            # If the nodes are in different subsets, add the edge value to the cut value
            if ass0 != ass1:
                cut_val += connection_mat[i][i + 1 + j]
    return cut_val

def gen_max_cut_prob(seed, w_n_bits=W_N_BITS):
    """Generate a max cut problem"""
    np.random.seed(seed)
    connection_mat = np.random.randint(0, 2 ** w_n_bits, size=(4, 4))
    # set diagonal and lower triangle to 0
    connection_mat = np.triu(connection_mat, 1)

    cut_enumeration = [[a, b, c, 0] for a, b, c in product([0, 1], repeat=3)]
    max_cut, max_cut_size = [0 for _ in range(4)], 0
    for cut in cut_enumeration:
        cut_val = calc_cut_size(connection_mat, cut)
        if cut_val > max_cut_size:
            max_cut, max_cut_size = cut, cut_val
    return connection_mat, max_cut_size, max_cut


def plot_oscillation(time_points, sol, mapping, omega, scaling, title=None):
    """Plot the oscillation of the oscillator"""
    mpl.rcParams.update(mpl.rcParamsDefault)
    plt.rcParams.update({
        "text.usetex": True,
        "font.size": 15,
        "font.family": "Helvetica"
    })
    cycle = time_points / T_2
    fig, ax = plt.subplots(nrows=2)
    for node, idx in mapping.items():
        phi = sol.sol(time_points)[idx].T * scaling
        ax[1].plot(cycle,
                np.sin(omega * time_points + phi),
                label=node.name)
        ax[0].plot(cycle, phi)
    ax[0].set_title(r'$\phi$')
    ax[0].set_ylabel('phase (rad)')
    ax[1].set_title(r'$\sin{(\omega t + \phi)}$')
    ax[1].set_ylabel('Amplitude (V)')
    ax[1].set_xlabel('\# of cycle (t/T)')
    plt.tight_layout()
    if title:
        plt.savefig(title+'.pdf')
    plt.show()

def phase_to_assignment(phase, atol=ATOL, rtol=RTOL):
    """Convert a phase to an assignment"""
    n_pi = np.round(phase / np.pi)
    phase_reconstruct = n_pi * np.pi
    if np.allclose(phase, phase_reconstruct, atol=atol, rtol=rtol):
        return n_pi % 2
    return None

def main():

    problems = [gen_max_cut_prob(seed) for seed in range(N_TIRAL)]

    if BASELINE:
        correct = 0
        for prob in tqdm(problems,
                         desc='Baseline (random guess)',
                         total=N_TIRAL):
            connection_mat, max_cut = prob
            assignments = np.random.randint(0, 2, size=4)
            cut_size = calc_cut_size(connection_mat, assignments)
            if cut_size == max_cut:
                correct += 1
        print(f'Correct rate: {correct / N_TIRAL * 100}%')
        exit()

    if SIM_DISTORTED:
        cp_et = Coupling_distorted
    else:
        cp_et = Coupling

    if OSC_TYPE == 1:
        osc_nodetype = Osc1
        cycle = T_1
        omega = 2 * np.pi * F_1
        scaling = 1
    elif OSC_TYPE == 2:
        osc_nodetype = Osc2
        cycle = T_2
        omega = 2 * np.pi * F_2
        scaling = np.pi

    if not NOISE:
        noise_fn = zero_noise
    else:
        noise_fn = normal_noise

    correct = 0
    sync_success = 0
    for seed, prob in tqdm(enumerate(problems),
                            desc=f'{osc_nodetype.name}, {cp_et.name}, {noise_fn.__name__}',
                            total=N_TIRAL):
        connection_mat, max_cut_size, max_cut = prob
        nodes, graph = create_max_cut_con(connection_mat, osc_nodetype, cp_et, noise_fn)

        lang = obc_lang if Coupling_distorted is None else hw_obc_lang
        if seed == 0:
            graphvizlib.cdg_to_graphviz("con", "con_%d_inh" % seed, lang,graph,inherited=True)
            graphvizlib.cdg_to_graphviz("con", "con_%d" % seed, lang,graph,inherited=False)
        
        spec = CDGSpec(cdg_types, production_rules, None)
        compiler = ArkCompiler(rewrite=RewriteGen())
        compiler.compile(cdg=graph, cdg_spec=spec, help_fn=help_fn, import_lib={})
        time_range = [0, N_CYCLE * cycle]
        time_points = np.linspace(*time_range, 1000)
        mapping = compiler.var_mapping
        if INITIALIZE is not None:
            init_states = compiler.map_init_state({node: INITIALIZE for node in mapping.keys()})
        else:
            np.random.seed(seed)
            init_states = compiler.map_init_state({node: np.random.rand() * np.pi / scaling
                                                   for node in mapping.keys()})
        sol = compiler.prog(time_range, init_states=init_states,
                            sim_seed=seed, dense_output=True)
        if seed == 1 and PLOT:
            plot_oscillation(time_points, sol, mapping, omega, scaling,
                                title=f'{osc_nodetype.name}, {cp_et.name}'
                             )
        node_to_assignment = {}
        sync_failed = False
        for node, idx in mapping.items():
            phi = sol.sol(time_points)[idx].T * scaling
            assigment = phase_to_assignment(phi[-1])
            if assigment is None:
                sync_failed = True
                break
            node_to_assignment[node] = assigment
        if sync_failed:
            continue
        sync_success += 1
        assigments = [node_to_assignment[node] for node in nodes]
        cut_size = calc_cut_size(connection_mat, assigments)
        if cut_size == max_cut_size:
            correct += 1
    print(f'Sync success rate = {sync_success / N_TIRAL * 100}%')
    print(f'Correct rate = {correct / N_TIRAL * 100}%')

if __name__ == '__main__':
    main()<|MERGE_RESOLUTION|>--- conflicted
+++ resolved
@@ -139,12 +139,7 @@
 
 obc_lang = CDGLang("obc")
 
-<<<<<<< HEAD
-Osc = NodeType(name='Osc', order=1, attr_def=[AttrDef('lock_fn', attr_type=FunctionType, nargs=1),
-                                               AttrDef('osc_fn', attr_type=FunctionType, nargs=1)])
-                                            #    AttrDef('noise_fn', attr_type=FunctionType)])
-Coupling = EdgeType(name='Cpl', attr_def=[AttrDef('k', attr_type=float, attr_range=Range(min=-8, max=8))])
-=======
+
 # Phase of an oscillator:
 # lock_fn: injection locking, e.g., omeag_s sin (2 phi)
 # osc_fn: coupling, e.g., omega_c sin (phi_i - phi_j)
@@ -154,7 +149,6 @@
 
 # k: coupling strength
 Coupling = EdgeType(name='Coupling', attr_def=[AttrDef('k', attr_type=float)])
->>>>>>> 83003ca9
 
 Osc1 = NodeType(name='Osc1', base=Osc)
 Osc2 = NodeType(name='Osc2', base=Osc)
