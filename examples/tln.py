--- conflicted
+++ resolved
@@ -37,30 +37,18 @@
 tln_lang = CDGLang("tln")
 
 # Ideal implementation
-<<<<<<< HEAD
-IdealV = NodeType(name='V', order=1,
-=======
-
 # Parallel capacitor(c=capacitance) and resistor(g=conductance)
 IdealV = NodeType(name='IdealV', order=1,
->>>>>>> 83003ca9
                   reduction=SUM,
                   attr_def=[AttrDef('c', attr_type=float, attr_range=lc_range),
                          AttrDef('g', attr_type=float, attr_range=gr_range)
                         ])
-<<<<<<< HEAD
-IdealI = NodeType(name='I', order=1,
-=======
 # Series inductor(l=inductance) and resistor(r=resistance)
 IdealI = NodeType(name='IdealI', order=1,
->>>>>>> 83003ca9
                   reduction=SUM,
                   attr_def=[AttrDef('l', attr_type=float, attr_range=lc_range),
                          AttrDef('r', attr_type=float, attr_range=gr_range)
                         ])
-<<<<<<< HEAD
-IdealE = EdgeType(name='E')
-=======
 
 IdealE = EdgeType(name='IdealE',
                   attr_def=[AttrDef('ws', attr_type=float,attr_range=w_range),
@@ -68,7 +56,6 @@
                         ])
 
 # Voltage source in Thevenin equivalent
->>>>>>> 83003ca9
 InpV = NodeType(name='InpV',
                 order=0,
                 attr_def=[AttrDef('fn', attr_type=FunctionType,nargs=1),
